--- conflicted
+++ resolved
@@ -33,6 +33,11 @@
 hex = "0.4.2"
 num_enum = "0.5.0"
 
+lazy_static = "1.4.0"
+itertools = "0.8.0"
+fnv = "1.0.6"
+regex = "1"
+
 simplelog = "0.7.4"
 clap = "3.0.0-beta.1"
 failure = "0.1.8"
@@ -42,21 +47,6 @@
 serde_json = "1.0.61"
 owning_ref = "0.4.1"
 
-<<<<<<< HEAD
-regex = "1"
-
-lazy_static = "1.4.0"
-itertools = "0.8.0"
-fnv = "1.0.6"
-
-[[bin]]
-name = "basic"
-path = "src/old/basic_minimal.rs"
-
-[[bin]]
-name = "mimc"
-path = "src/bin/mimc.rs"
-=======
 smol = "1.2.4"
 futures = "0.3.5"
 async-channel = "1.4.2"
@@ -69,25 +59,15 @@
 http-types = "2.9.0"
 async-h1 = "2.3.0"
 async-native-tls = "0.3.3"
->>>>>>> 2c0d8c9a
+
+[[bin]]
+name = "lisp"
+path = "lisp/lisp.rs"
 
 [[bin]]
 name = "zkvm"
 path = "src/bin/zkvm.rs"
 
 [[bin]]
-<<<<<<< HEAD
-name = "mint"
-path = "src/bin/mint.rs"
-
-[[bin]]
-name = "jubjub"
-path = "src/bin/jubjub.rs"
-
-[[bin]]
-name = "lisp"
-path = "lisp/lisp.rs"
-=======
 name = "dfi"
 path = "src/bin/dfi.rs"
->>>>>>> 2c0d8c9a
